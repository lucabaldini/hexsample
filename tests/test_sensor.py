# Copyright (C) 2022 luca.baldini@pi.infn.it
#
# This program is free software: you can redistribute it and/or modify
# it under the terms of the GNU General Public License as published by
# the Free Software Foundation, either version 3 of the License, or
# (at your option) any later version.
#
# This program is distributed in the hope that it will be useful,
# but WITHOUT ANY WARRANTY; without even the implied warranty of
# MERCHANTABILITY or FITNESS FOR A PARTICULAR PURPOSE.  See the
# GNU General Public License for more details.
#
# You should have received a copy of the GNU General Public License
# along with this program.  If not, see <https://www.gnu.org/licenses/>.

"""Test suite for sensor.py
"""

from loguru import logger

import numpy as np

from hexsample.fitting import fit_histogram
from hexsample.hist import Histogram1d
from hexsample.modeling import Exponential
from hexsample.plot import plt, setup_gca
from hexsample.sensor import Silicon, SiliconSensor


def test_efficiency():
    """Calculate the efficiency of a silicon detector for different thickness values.
    """
<<<<<<< HEAD
    """
    plt.figure('Efficiency')
    energy = np.linspace(1000., 20000., 200)
    for thickness in (0.01, 0.02, 0.03, 0.05, 0.075, 0.1):
        sensor = SiliconSensor(thickness)
        efficiency = sensor.photabsorption_efficiency(energy)
        plt.plot(energy, efficiency, label=f'{1.e4 * thickness} $\\mu$m')
=======
    plt.figure('Silicon efficiency')
    energy = np.linspace(2000., 15000., 200)
    for thickness in (0.005, 0.01, 0.02, 0.03, 0.05, 0.075, 0.1):
        sensor = SiliconSensor(thickness)
        efficiency = sensor.photabsorption_efficiency(energy)
        plt.plot(energy, efficiency, label=f'{1.e4 * thickness:.0f} $\\mu$m')
>>>>>>> 9219223f
    setup_gca(xlabel='Energy [eV]', ylabel='Photoabsorption efficiency',
        grids=True, legend=True, xmax=energy.max())

def test_attenuation_length():
    """Calculate the photoelectric attenuation length of a silicon detector.
    """
    plt.figure('Silicon attenuation length')
    energy = np.linspace(2000., 15000., 200)
    attenuation_length = Silicon.photoelectric_attenuation_length(energy)
    plt.plot(energy, attenuation_length)
    setup_gca(xlabel='Energy [eV]', ylabel='Photoelectric attenuation length [cm]',
        grids=True, logy=True, xmax=energy.max())

def test_absorption_depth(thickness=0.05, energy=8000., num_photons=100000):
    """Extract random absorption depths.
    """
    plt.figure('Absorption depth')
<<<<<<< HEAD
    sensor = SiliconSensor(thickness=0.03)
    energy = np.full(100000, 8000)
    d = sensor.rvs_absorption_depth(energy)
    h = Histogram1d(np.linspace(-0.01, 0.04, 101)).fill(d)
=======
    sensor = SiliconSensor(thickness)
    _energy = np.full(num_photons, energy)
    d = sensor.rvs_absorption_depth(_energy)
    h = Histogram1d(np.linspace(0., thickness, 100)).fill(d)
>>>>>>> 9219223f
    h.plot()
    setup_gca(xlabel='Absorption depth [cm]', logy=True)
    model = fit_histogram(Exponential(), h)
    model.plot()
    model.stat_box()
    index = model.parameter_value('Index')
    sigma_index = model.parameter_error('Index')
    lambda_ = -1. / index
    sigma_lambda = sigma_index / index**2.
    delta = (Silicon.photoelectric_attenuation_length(energy) - lambda_) / sigma_lambda
    assert delta < 5.

def test_absz(thickness=0.05, energy=8000., num_photons=100000):
    """
    """
    plt.figure('Absorption z')
    sensor = SiliconSensor(thickness)
    _energy = np.full(num_photons, energy)
    d = sensor.rvs_absz(_energy)
    h = Histogram1d(np.linspace(0., thickness, 100)).fill(d)
    h.plot()
    setup_gca(xlabel='Absorption z [cm]', logy=True)



if __name__ == '__main__':
    test_efficiency()
    test_attenuation_length()
    test_absorption_depth()
    test_absz()
    plt.show()<|MERGE_RESOLUTION|>--- conflicted
+++ resolved
@@ -30,22 +30,12 @@
 def test_efficiency():
     """Calculate the efficiency of a silicon detector for different thickness values.
     """
-<<<<<<< HEAD
-    """
-    plt.figure('Efficiency')
-    energy = np.linspace(1000., 20000., 200)
-    for thickness in (0.01, 0.02, 0.03, 0.05, 0.075, 0.1):
-        sensor = SiliconSensor(thickness)
-        efficiency = sensor.photabsorption_efficiency(energy)
-        plt.plot(energy, efficiency, label=f'{1.e4 * thickness} $\\mu$m')
-=======
     plt.figure('Silicon efficiency')
     energy = np.linspace(2000., 15000., 200)
     for thickness in (0.005, 0.01, 0.02, 0.03, 0.05, 0.075, 0.1):
         sensor = SiliconSensor(thickness)
         efficiency = sensor.photabsorption_efficiency(energy)
         plt.plot(energy, efficiency, label=f'{1.e4 * thickness:.0f} $\\mu$m')
->>>>>>> 9219223f
     setup_gca(xlabel='Energy [eV]', ylabel='Photoabsorption efficiency',
         grids=True, legend=True, xmax=energy.max())
 
@@ -63,17 +53,10 @@
     """Extract random absorption depths.
     """
     plt.figure('Absorption depth')
-<<<<<<< HEAD
-    sensor = SiliconSensor(thickness=0.03)
-    energy = np.full(100000, 8000)
-    d = sensor.rvs_absorption_depth(energy)
-    h = Histogram1d(np.linspace(-0.01, 0.04, 101)).fill(d)
-=======
     sensor = SiliconSensor(thickness)
     _energy = np.full(num_photons, energy)
     d = sensor.rvs_absorption_depth(_energy)
     h = Histogram1d(np.linspace(0., thickness, 100)).fill(d)
->>>>>>> 9219223f
     h.plot()
     setup_gca(xlabel='Absorption depth [cm]', logy=True)
     model = fit_histogram(Exponential(), h)
